'use client';

import Image from 'next/image';
import Link from 'next/link';
import { motion } from 'framer-motion';
import { useState, Suspense } from 'react';
import { useRouter, useSearchParams } from 'next/navigation';
import { useAuth } from '@/contexts/AuthContext';

function LoginContent() {
  const router = useRouter();
  const searchParams = useSearchParams();
  const { login, loading } = useAuth();

  const redirectTo = searchParams.get('redirect') || '/Chat';

  const [formData, setFormData] = useState({
    email: '',
    password: '',
    rememberMe: false,
  });

  const [error, setError] = useState('');

  const handleInputChange = (e: React.ChangeEvent<HTMLInputElement>) => {
    const { name, value, type, checked } = e.target;
    setFormData(prev => ({
      ...prev,
      [name]: type === 'checkbox' ? checked : value,
    }));
  };

  const handleSubmit = async (e: React.FormEvent) => {
    e.preventDefault();
    setError('');

    try {
      // Call login function from AuthContext
      await login(formData.email, formData.password);

      // Redirect to the page they came from, or to chat page
      router.push(redirectTo);
    } catch (err) {
      let message = 'An error occurred during login';
      if (err instanceof Error) {
        if ('code' in err) {
          const errorWithCode = err as Error & { code?: string };
          switch (errorWithCode.code) {
            case 'invalid_credientials':
              message = 'Incorrect email or password.';
              break;
<<<<<<< HEAD
            case 'email_not_confirmed':
              message = 'Your email has not been verified. Please check your inbox.';
=======
            case 'EMAIL_NOT_VERIFIED':
              message =
                'Your email has not been verified. Please check your inbox.';
>>>>>>> 92b23978
              break;
            default:
              message = err.message;
          }
        } else {
          message = err.message;
        }
      }
      setError(message);
    }
  };
  return (
    <div className='relative min-h-screen flex justify-center items-center p-5 bg-flowstate-bg overflow-hidden'>
      {' '}
      {/* Green blur circle - top */}{' '}
      <div className='absolute top-[-89px] right-[224px] w-[425px] h-[425px]'>
        {' '}
        <svg
          width='833'
          height='540'
          viewBox='0 0 833 540'
          fill='none'
          xmlns='http://www.w3.org/2000/svg'
        >
          {' '}
          <g filter='url(#filter0_f_48_20)'>
            {' '}
            <circle cx='416.5' cy='123.5' r='212.5' fill='#9EAB57' />{' '}
          </g>{' '}
          <defs>
            {' '}
            <filter
              id='filter0_f_48_20'
              x='0'
              y='-293'
              width='833'
              height='833'
              filterUnits='userSpaceOnUse'
              colorInterpolationFilters='sRGB'
            >
              {' '}
              <feFlood floodOpacity='0' result='BackgroundImageFix' />{' '}
              <feBlend
                mode='normal'
                in='SourceGraphic'
                in2='BackgroundImageFix'
                result='shape'
              />{' '}
              <feGaussianBlur
                stdDeviation='102'
                result='effect1_foregroundBlur_48_20'
              />{' '}
            </filter>{' '}
          </defs>{' '}
        </svg>{' '}
      </div>{' '}
      {/* Orange blur circle - bottom */}
      <div className='absolute bottom-[-89px] left-[124px] w-[460px] h-[494px]'>
        <svg
          width='718'
          height='422'
          viewBox='0 0 718 422'
          fill='none'
          xmlns='http://www.w3.org/2000/svg'
        >
          <g filter='url(#filter0_f_48_38)'>
            <ellipse cx='354' cy='381' rx='230' ry='247' fill='#D06224' />
          </g>
          <defs>
            <filter
              id='filter0_f_48_38'
              x='-10'
              y='0'
              width='728'
              height='762'
              filterUnits='userSpaceOnUse'
              colorInterpolationFilters='sRGB'
            >
              <feFlood floodOpacity='0' result='BackgroundImageFix' />
              <feBlend
                mode='normal'
                in='SourceGraphic'
                in2='BackgroundImageFix'
                result='shape'
              />
              <feGaussianBlur
                stdDeviation='67'
                result='effect1_foregroundBlur_48_38'
              />
            </filter>
          </defs>
        </svg>
      </div>
      {/* Main container */}
      <motion.div
        initial={{ opacity: 0, y: 20 }}
        animate={{ opacity: 1, y: 0 }}
        transition={{ duration: 0.6 }}
        className='relative w-[610px] mt-[30px] max-lg:w-[90%] max-lg:max-w-[610px] max-sm:w-full px-4'
      >
        <div className='w-full min-h-[800px] rounded-[45px] bg-flowstate-header max-lg:min-h-[750px]'>
          <div className='absolute top-0 left-0 w-full h-full p-10 max-sm:p-5'>
            <h1 className='font-alegreya text-[48px] text-black mb-[30px]'>
              Sign in
            </h1>

            {/* Sign up link */}
            <div className='absolute right-5 top-[65px] text-[20px] max-sm:static max-sm:text-center max-sm:mb-5'>
              <span>Don&apos;t have an account? </span>
              <Link
                href='/Signup'
                className='font-bold cursor-pointer hover:text-flowstate-accent transition-colors'
              >
                Create One
              </Link>
            </div>

            {/* Form */}
            <form
              onSubmit={handleSubmit}
              className='max-w-[427px] mx-auto mt-20 max-sm:mt-10'
            >
              {/* Email field */}
              <div className='mb-10'>
                <label
                  htmlFor='email'
                  className='font-alegreya text-[32px] text-black mb-2.5 block'
                >
                  Email
                </label>
                <input
                  type='email'
                  id='email'
                  name='email'
                  placeholder='e.g. student@school.edu'
                  value={formData.email}
                  onChange={handleInputChange}
                  className='w-full h-[40px] rounded-[35px] border-[3px] border-black bg-flowstate-header
                    px-5 font-alegreya text-[24px] text-[#665F5D] max-sm:text-[20px]'
                />
              </div>

              {/* Password field */}
              <div className='mb-10'>
                <label
                  htmlFor='password'
                  className='font-alegreya text-[32px] text-black mb-2.5 block'
                >
                  Password
                </label>
                <input
                  type='password'
                  id='password'
                  name='password'
                  placeholder='Password (min 8 characters)'
                  value={formData.password}
                  onChange={handleInputChange}
                  className='w-full h-[40px] rounded-[35px] border-[3px] border-black bg-flowstate-header
                    px-5 font-alegreya text-[24px] text-[#665F5D] max-sm:text-[20px]'
                />
              </div>

              {/* Remember me checkbox */}
              <div className='flex items-center mb-10'>
                <div className='flex items-center gap-2.5'>
                  <input
                    type='checkbox'
                    id='rememberMe'
                    name='rememberMe'
                    checked={formData.rememberMe}
                    onChange={handleInputChange}
                    className='w-8 h-8 border-2 border-[#1D1B20] rounded'
                  />
                  <label
                    htmlFor='rememberMe'
                    className='font-alegreya text-[32px] text-black max-sm:text-[24px]'
                  >
                    Remember me
                  </label>
                </div>
              </div>

              {/* Buttons */}
              <div className='flex flex-col gap-[25px]'>
                <motion.button
                  whileHover={{ scale: 1.02 }}
                  whileTap={{ scale: 0.98 }}
                  type='submit'
                  disabled={loading}
                  className='w-full h-[80px] rounded-[35px] bg-flowstate-dark text-white font-alegreya text-[36px]
                    cursor-pointer max-sm:h-[60px] max-sm:text-[28px] max-sm:-mt-[5px]'
                >
                  {loading ? 'Signing in...' : 'Sign in'}
                </motion.button>

                <motion.button
                  whileHover={{ scale: 1.02 }}
                  whileTap={{ scale: 0.98 }}
                  type='button'
                  className='w-full h-[50px] rounded-[35px] bg-flowstate-bg flex items-center px-5
                    cursor-pointer max-sm:h-[45px] max-lg:px-4'
                >
                  <Image
                    src='/google.png'
                    alt='Google'
                    width={32}
                    height={32}
                    className='mr-5 max-lg:mr-3'
                  />
                  <span className='font-alegreya text-[32px] text-black max-lg:text-[24px] max-sm:text-[17px]'>
                    Sign in with Google
                  </span>
                </motion.button>
              </div>

              {/* Error display */}
              {error && (
                <div className='mt-4 text-red-500 text-center'>{error}</div>
              )}

              {/* Development backdoor info */}
              <div className='mt-6 p-4 bg-yellow-100 border-2 border-yellow-400 rounded-lg'>
                <div className='text-center text-yellow-800'>
                  <p className='font-bold text-sm mb-2'>🔓 DEVELOPMENT MODE</p>
                  <p className='text-xs'>Test Credentials:</p>
                  <p className='text-xs font-mono'>Email: test@flowstate.dev</p>
                  <p className='text-xs font-mono'>Password: testpass123</p>
                </div>
              </div>
            </form>
          </div>
        </div>
      </motion.div>
    </div>
  );
}

export default function Login() {
  return (
    <Suspense
      fallback={
        <div className='min-h-screen flex items-center justify-center bg-flowstate-bg'>
          <div className='animate-spin rounded-full h-12 w-12 border-b-2 border-flowstate-dark'></div>
        </div>
      }
    >
      <LoginContent />
    </Suspense>
  );
}<|MERGE_RESOLUTION|>--- conflicted
+++ resolved
@@ -49,14 +49,8 @@
             case 'invalid_credientials':
               message = 'Incorrect email or password.';
               break;
-<<<<<<< HEAD
             case 'email_not_confirmed':
               message = 'Your email has not been verified. Please check your inbox.';
-=======
-            case 'EMAIL_NOT_VERIFIED':
-              message =
-                'Your email has not been verified. Please check your inbox.';
->>>>>>> 92b23978
               break;
             default:
               message = err.message;
